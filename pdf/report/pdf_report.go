--- conflicted
+++ resolved
@@ -18,6 +18,7 @@
 	"math"
 	"time"
 
+	"github.com/wcharczuk/go-chart"
 	"github.com/boombuler/barcode"
 	"github.com/boombuler/barcode/qr"
 
@@ -112,15 +113,9 @@
 }
 
 // Generates the front page.
-<<<<<<< HEAD
-func DoFirstPage(c *creator.Creator, fontRegular, fontBold *model.PdfFont) {
-	helvetica := fonts.NewFontHelvetica()
-	helveticaBold := fonts.NewFontHelveticaBold()
-=======
 func DoFirstPage(c *creator.Creator, fontRegular *model.PdfFont, fontBold *model.PdfFont) {
 	helvetica, _ := model.NewStandard14Font("Helvetica")
 	helveticaBold, _ := model.NewStandard14Font("Helvetica-Bold")
->>>>>>> c7dc8488
 
 	p := c.NewParagraph("UniDoc")
 	p.SetFont(helvetica)
@@ -148,7 +143,7 @@
 }
 
 // Document control page.
-func DoDocumentControl(c *creator.Creator, fontRegular, fontBold *model.PdfFont) {
+func DoDocumentControl(c *creator.Creator, fontRegular *model.PdfFont, fontBold *model.PdfFont) {
 	ch := c.NewChapter("Document control")
 	ch.SetMargins(0, 0, 40, 0)
 	ch.GetHeading().SetFont(fontRegular)
@@ -302,7 +297,7 @@
 
 // Chapter giving an overview of features.
 // TODO: Add code snippets and show more styles and options.
-func DoFeatureOverview(c *creator.Creator, fontRegular, fontBold *model.PdfFont) {
+func DoFeatureOverview(c *creator.Creator, fontRegular *model.PdfFont, fontBold *model.PdfFont) {
 	// Ensure that the chapter starts on a new page.
 	c.NewPage()
 

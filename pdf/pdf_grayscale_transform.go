--- conflicted
+++ resolved
@@ -465,11 +465,7 @@
 			// Use same encoder as input data.  Make sure for DCT filter it is updated to 1 color component.
 			encoder, err := iimg.GetEncoder()
 			if err != nil {
-<<<<<<< HEAD
-				common.Log.Error("Error making a new inline image object: %v", err)
-=======
-				fmt.Printf("Error getting encoder for inline image: %v\n", err)
->>>>>>> 5cf8aa8b
+				common.Log.Error("Error getting encoder for inline image: %v", err)
 				return err
 			}
 			if dctEncoder, is := encoder.(*pdfcore.DCTEncoder); is {
